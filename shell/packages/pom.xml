<project xmlns="http://maven.apache.org/POM/4.0.0" xmlns:xsi="http://www.w3.org/2001/XMLSchema-instance" xsi:schemaLocation="http://maven.apache.org/POM/4.0.0 http://maven.apache.org/maven-v4_0_0.xsd">

    <!--

        Licensed to the Apache Software Foundation (ASF) under one or more
        contributor license agreements.  See the NOTICE file distributed with
        this work for additional information regarding copyright ownership.
        The ASF licenses this file to You under the Apache License, Version 2.0
        (the "License"); you may not use this file except in compliance with
        the License.  You may obtain a copy of the License at

           http://www.apache.org/licenses/LICENSE-2.0

        Unless required by applicable law or agreed to in writing, software
        distributed under the License is distributed on an "AS IS" BASIS,
        WITHOUT WARRANTIES OR CONDITIONS OF ANY KIND, either express or implied.
        See the License for the specific language governing permissions and
        limitations under the License.
    -->

    <modelVersion>4.0.0</modelVersion>

    <parent>
        <groupId>org.apache.felix.karaf.shell</groupId>
        <artifactId>shell</artifactId>
<<<<<<< HEAD
        <version>1.4.0</version>
=======
        <version>1.5.0-SNAPSHOT</version>
>>>>>>> 659ca468
    </parent>

    <groupId>org.apache.felix.karaf.shell</groupId>
    <artifactId>org.apache.felix.karaf.shell.packages</artifactId>
    <packaging>bundle</packaging>
<<<<<<< HEAD
    <version>1.4.0</version>
=======
    <version>1.5.0-SNAPSHOT</version>
>>>>>>> 659ca468
    <name>Apache Felix Karaf :: Shell PackageAdmin Commands</name>

    <description>
        Provides the PackageAdmin Shell commands
    </description>

    <properties>
        <appendedResourcesDirectory>${basedir}/../../etc/appended-resources</appendedResourcesDirectory>
    </properties>

    <dependencies>
        <dependency>
            <groupId>org.apache.felix.karaf.shell</groupId>
            <artifactId>org.apache.felix.karaf.shell.console</artifactId>
        </dependency>

        <dependency>
            <groupId>org.apache.felix</groupId>
            <artifactId>org.osgi.core</artifactId>
            <scope>provided</scope>
        </dependency>

        <dependency>
            <groupId>org.apache.felix</groupId>
            <artifactId>org.osgi.compendium</artifactId>
            <scope>provided</scope>
        </dependency>
    </dependencies>

    <build>
        <plugins>
            <plugin>
                <groupId>org.apache.felix</groupId>
                <artifactId>maven-bundle-plugin</artifactId>
                <configuration>
                    <instructions>
                        <Bundle-SymbolicName>${artifactId}</Bundle-SymbolicName>
                        <Export-Package>${pom.artifactId}*;version=${project.version}</Export-Package>
                        <Import-Package>
                            !${pom.artifactId}*,
                            org.osgi.service.command,
                            org.apache.felix.gogo.commands,
                            org.apache.felix.karaf.shell.console,
                            *
                        </Import-Package>
                        <Private-Package>!*</Private-Package>
                        <_versionpolicy>${bnd.version.policy}</_versionpolicy>
                    </instructions>
                </configuration>
            </plugin>
        </plugins>
    </build>
</project><|MERGE_RESOLUTION|>--- conflicted
+++ resolved
@@ -23,21 +23,13 @@
     <parent>
         <groupId>org.apache.felix.karaf.shell</groupId>
         <artifactId>shell</artifactId>
-<<<<<<< HEAD
-        <version>1.4.0</version>
-=======
         <version>1.5.0-SNAPSHOT</version>
->>>>>>> 659ca468
     </parent>
 
     <groupId>org.apache.felix.karaf.shell</groupId>
     <artifactId>org.apache.felix.karaf.shell.packages</artifactId>
     <packaging>bundle</packaging>
-<<<<<<< HEAD
-    <version>1.4.0</version>
-=======
     <version>1.5.0-SNAPSHOT</version>
->>>>>>> 659ca468
     <name>Apache Felix Karaf :: Shell PackageAdmin Commands</name>
 
     <description>
